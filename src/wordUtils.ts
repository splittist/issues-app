import JSZip from "jszip";
import { Criteria, 
    ExtractedParagraph,
    IRunContent,
    Break,
    HLColor,
    ULType,
    ParagraphSource,
    } from "./types";
import { Paragraph, 
    ParagraphChild, 
    TextRun, 
    IRunOptions, 
    NoBreakHyphen, 
    SoftHyphen, 
    CarriageReturn, 
    Tab,
    Header,
    Footer,
    AlignmentType,
    SectionType,
    PageNumber,
    Table,
    TableCell, 
    TableRow, 
    WidthType, 
    PageOrientation,
    ISectionOptions, 
    UnderlineType,
    } from "docx";
import { dateToday } from "./utils";

/**
 * Builds a Paragraph object from a given XML element.
 * @param paragraphElement - The XML element representing the paragraph.
 * @returns A Paragraph object.
 */
const buildDocumentParagraph = (paragraphElement: Element): Paragraph => {
  const children = Array.from(paragraphElement.children).flatMap(child => {
    switch(child.nodeName) {
      case 'w:r':
        return buildTextRun(child as Element);
      case 'w:del':
        return Array.from(child.getElementsByTagName('w:r')).map(run => buildTextRun(run, "Deletion"));
      case 'w:ins':
        return Array.from(child.getElementsByTagName('w:r')).map(run => buildTextRun(run, "Insertion"));
      case 'w:moveFrom':
        return Array.from(child.getElementsByTagName('w:r')).map(run => buildTextRun(run, "MoveFrom"));
      case 'w:moveTo':
        return Array.from(child.getElementsByTagName('w:r')).map(run => buildTextRun(run, "MoveTo"));
      default:
        return null;
    }
  }).filter(child => child !== null) as ParagraphChild[];

  return new Paragraph({
    children,
  });
};

/**
 * Extracts comment IDs from a given paragraph element.
 * @param paragraph - The XML element representing the paragraph.
 * @returns An array of comment IDs.
 */
const extractCommentIds = (paragraph: Element):string[] => {
  const commentRefs = paragraph.getElementsByTagName('w:commentReference');
  return Array.from(commentRefs)
    .map(ref => ref.getAttribute('w:id') || '')
    .filter(id => id !== '');
};

/**
 * Extracts footnote IDs from a given paragraph element.
 * @param paragraph - The XML element representing the paragraph.
 * @returns An array of footnote IDs.
 */
const extractFootnoteIds = (paragraph: Element):string[] => {
  const footnoteRefs = paragraph.getElementsByTagName('w:footnoteReference');
  return Array.from(footnoteRefs)
    .map(ref => ref.getAttribute('w:id') || '')
    .filter(id => id !== '');
};

/**
 * Extracts endnote IDs from a given paragraph element.
 * @param paragraph - The XML element representing the paragraph.
 * @returns An array of endnote IDs.
 */
const extractEndnoteIds = (paragraph: Element):string[] => {
  const endnoteRefs = paragraph.getElementsByTagName('w:endnoteReference');
  return Array.from(endnoteRefs)
    .map(ref => ref.getAttribute('w:id') || '')
    .filter(id => id !== '');
};

/**
 * Builds comments from given comment IDs and XML comments document.
 * @param ids - An array of comment IDs.
 * @param xmlComments - The XML document containing comments.
 * @returns An array of Paragraph objects or null.
 */
const buildComments = (ids: string[], xmlComments: globalThis.Document): (Paragraph | null)[] => {
  const namespaceURI = "http://schemas.openxmlformats.org/wordprocessingml/2006/main";
  const commentElements = ids.map(id => {
    const comments = xmlComments.getElementsByTagNameNS(namespaceURI,'comment');
    return Array.from(comments).find(comment => comment.getAttribute('w:id') === id);
  });

  return commentElements.flatMap(element => {
    const paragraphs = element?.getElementsByTagName('w:p');
    return paragraphs ? Array.from(paragraphs).map(paragraph => buildDocumentParagraph(paragraph)) : [null];
  })
};

/**
 * Builds footnotes from given footnote IDs and XML footnotes document.
 * @param ids - An array of footnote IDs.
 * @param xmlFootnotes - The XML document containing footnotes.
 * @returns An array of Paragraph objects or null.
 */
const buildFootnotes = (ids: string[], xmlFootnotes: globalThis.Document): (Paragraph | null)[] => {
  const namespaceURI = "http://schemas.openxmlformats.org/wordprocessingml/2006/main";
  const footnoteElements = ids.map(id => {
    const footnotes = xmlFootnotes.getElementsByTagNameNS(namespaceURI,'footnote');
    return Array.from(footnotes).find(footnote => footnote.getAttribute('w:id') === id);
  });

  return footnoteElements.flatMap(element => {
    const paragraphs = element?.getElementsByTagName('w:p');
    return paragraphs ? Array.from(paragraphs).map(paragraph => buildDocumentParagraph(paragraph)) : [null];
  })
};

/**
 * Builds endnotes from given endnote IDs and XML endnotes document.
 * @param ids - An array of endnote IDs.
 * @param xmlEndnotes - The XML document containing endnotes.
 * @returns An array of Paragraph objects or null.
 */
const buildEndnotes = (ids: string[], xmlEndnotes: globalThis.Document): (Paragraph | null)[] => {
  const namespaceURI = "http://schemas.openxmlformats.org/wordprocessingml/2006/main";
  const endnoteElements = ids.map(id => {
    const endnotes = xmlEndnotes.getElementsByTagNameNS(namespaceURI,'endnote');
    return Array.from(endnotes).find(endnote => endnote.getAttribute('w:id') === id);
  });

  return endnoteElements.flatMap(element => {
    const paragraphs = element?.getElementsByTagName('w:p');
    return paragraphs ? Array.from(paragraphs).map(paragraph => buildDocumentParagraph(paragraph)) : [null];
  })
};

/**
 * Retrieves the main document from the given zip file.
 * @param zip - The JSZip object representing the .docx file.
 * @returns A promise that resolves to the main document.
 */
const getMainDocument = async (zip: JSZip): Promise<globalThis.Document> => {
  const documentXml = await zip.file('word/document.xml')?.async('string');
  if (!documentXml) {
    throw new Error('document.xml not found in the .docx file');
  }

  const docParser = new DOMParser();
  return docParser.parseFromString(documentXml, 'application/xml');
}

/**
 * Retrieves the comments document from the given zip file.
 * @param zip - The JSZip object representing the .docx file.
 * @returns A promise that resolves to the comments document or null.
 */
const getCommentsDocument = async (zip: JSZip): Promise<globalThis.Document | null> => {
  const commentsXml = await zip.file('word/comments.xml')?.async('string');
  if (!commentsXml) {
    return null;
  }

  const commentParser = new DOMParser();
  return commentParser.parseFromString(commentsXml, 'application/xml');
}

/**
 * Retrieves the footnotes document from the given zip file.
 * @param zip - The JSZip object representing the .docx file.
 * @returns A promise that resolves to the footnotes document or null.
 */
const getFootnotesDocument = async (zip: JSZip): Promise<globalThis.Document | null> => {
  const footnotesXml = await zip.file('word/footnotes.xml')?.async('string');
  if (!footnotesXml) {
    return null;
  }

  const footnotesParser = new DOMParser();
  return footnotesParser.parseFromString(footnotesXml, 'application/xml');
}

/**
 * Retrieves the endnotes document from the given zip file.
 * @param zip - The JSZip object representing the .docx file.
 * @returns A promise that resolves to the endnotes document or null.
 */
const getEndnotesDocument = async (zip: JSZip): Promise<globalThis.Document | null> => { 
  const endnotesXml = await zip.file('word/endnotes.xml')?.async('string');
  if (!endnotesXml) {
    return null;
  }

  const endnotesParser = new DOMParser();
  return endnotesParser.parseFromString(endnotesXml, 'application/xml');
}

<<<<<<< HEAD
const getEndnotesDocument = async (zip: JSZip): Promise<globalThis.Document> => { 
  const endnotesXml = await zip.file('word/endnotes.xml')?.async('string');
  if (!endnotesXml) {
    throw new Error('endnotes.xml not found in the .docx file')
  }

  const endnotesParser = new DOMParser();
  return endnotesParser.parseFromString(endnotesXml, 'application/xml');
}
*/

/**
 * Retrieves header documents from the given zip file.
 * @param zip - The JSZip object representing the .docx file.
 * @returns A promise that resolves to an array of header documents.
 */
const getHeaderDocuments = async (zip: JSZip): Promise<globalThis.Document[]> => {
  const headerDocs: globalThis.Document[] = [];
  const parser = new DOMParser();
  
  // Check for headers (header1.xml, header2.xml, etc.)
  let headerIndex = 1;
  while (true) {
    const headerXml = await zip.file(`word/header${headerIndex}.xml`)?.async('string');
    if (!headerXml) break;
    
    const headerDoc = parser.parseFromString(headerXml, 'application/xml');
    headerDocs.push(headerDoc);
    headerIndex++;
  }
  
  return headerDocs;
}

/**
 * Retrieves footer documents from the given zip file.
 * @returns A promise that resolves to an array of footer documents.
 */
const getFooterDocuments = async (zip: JSZip): Promise<globalThis.Document[]> => {
  const footerDocs: globalThis.Document[] = [];
  const parser = new DOMParser();
  
  // Check for footers (footer1.xml, footer2.xml, etc.)
  let footerIndex = 1;
  while (true) {
    const footerXml = await zip.file(`word/footer${footerIndex}.xml`)?.async('string');
    if (!footerXml) break;
    
    const footerDoc = parser.parseFromString(footerXml, 'application/xml');
    footerDocs.push(footerDoc);
    footerIndex++;
  }
  
  return footerDocs;
}
=======
/**
 * Retrieves the numbering document from the given zip file.
 * @param zip - The JSZip object representing the .docx file.
 * @returns A promise that resolves to the numbering document or null.
 */
>>>>>>> 3b9c64b9
const getNumberingDocument = async (zip: JSZip): Promise<globalThis.Document | null> => {
  const numberingXml = await zip.file('word/numbering.xml')?.async('string');
  if (!numberingXml) {
    return null;
  }

  const numberingParser = new DOMParser();
  return numberingParser.parseFromString(numberingXml, 'application/xml');
}

/**
 * Converts a number to a lowercase letter representation.
 * @param num - The number to convert.
 * @returns The lowercase letter representation of the number.
 */
const toLowerLetter = (num: number): string => {
  let letter = '';
  while (num > 0) {
    const remainder = (num - 1) % 26;
    letter = String.fromCharCode(97 + remainder) + letter;
    num = Math.floor((num - 1) / 26);
  }
  return letter;
};

/**
 * Converts a number to a lowercase Roman numeral representation.
 * @param num - The number to convert.
 * @returns The lowercase Roman numeral representation of the number.
 */
const toLowerRoman = (num: number): string => {
  const romanNumerals = ['i', 'iv', 'v', 'ix', 'x', 'xl', 'l', 'xc', 'c', 'cd', 'd', 'cm', 'm'];
  const values = [1, 4, 5, 9, 10, 40, 50, 90, 100, 400, 500, 900, 1000];
  let result = '';
  for (let i = values.length - 1; i >= 0; i--) {
    while (num >= values[i]) {
      result += romanNumerals[i];
      num -= values[i];
    }
  }
  return result;
};

/**
 * Formats a number according to the specified format.
 * @param num - The number to format.
 * @param format - The format to apply.
 * @returns The formatted number as a string.
 */
const formatNumber = (num: number, format: string): string => {
  switch (format) {
    case 'decimal':
      return num.toString();
    case 'lowerLetter':
      return toLowerLetter(num);
    case 'lowerRoman':
      return toLowerRoman(num);
    default:
      return num.toString();
  }
};

/**
 * Builds maps for numbering from the numbering document.
 * @param numberingDoc - The XML document containing numbering information.
 * @returns An object containing maps for numId to abstractNumId and abstractNumId to format.
 */
const buildNumberingMaps = (numberingDoc: globalThis.Document) => {
  const numIdToAbstractNumId = new Map<string, string>();
  const abstractNumIdToFormat = new Map<string, { numFmt: string, lvlText: string }[]>();

  const numElements = numberingDoc.getElementsByTagName('w:num');
  for (const numElement of Array.from(numElements)) {
    const numId = numElement.getAttribute('w:numId');
    const abstractNumId = numElement.getElementsByTagName('w:abstractNumId')[0]?.getAttribute('w:val');
    if (numId && abstractNumId) {
      numIdToAbstractNumId.set(numId, abstractNumId);
    }
  }

  const abstractNumElements = numberingDoc.getElementsByTagName('w:abstractNum');
  for (const abstractNumElement of Array.from(abstractNumElements)) {
    const abstractNumId = abstractNumElement.getAttribute('w:abstractNumId');
    const lvlElements = abstractNumElement.getElementsByTagName('w:lvl');
    const formats = Array.from(lvlElements).map(lvlElement => {
      const numFmt = lvlElement.getElementsByTagName('w:numFmt')[0]?.getAttribute('w:val') || '';
      const lvlText = lvlElement.getElementsByTagName('w:lvlText')[0]?.getAttribute('w:val') || '';
      return { numFmt, lvlText };
    });
    if (abstractNumId) {
      abstractNumIdToFormat.set(abstractNumId, formats);
    }
  }

  return { numIdToAbstractNumId, abstractNumIdToFormat };
};

/**
 * Initializes counters for numbering levels.
 * @param maxLevels - The maximum number of levels.
 * @returns An array of counters initialized to 0.
 */
const initializeCounters = (maxLevels: number) => {
  return new Array(maxLevels).fill(0);
};

/**
 * Updates counters for numbering levels.
 * @param counters - The current counters.
 * @param ilvl - The current level.
 * @returns The updated counters.
 */
const updateCounters = (counters: number[], ilvl: number) => {
  counters[ilvl]++;
  for (let i = ilvl + 1; i < counters.length; i++) {
    counters[i] = 0;
  }
  return counters;
};

/**
 * Tracks numbering for a given paragraph element.
 * @param paragraphElement - The XML element representing the paragraph.
 * @param numIdToAbstractNumId - Map of numId to abstractNumId.
 * @param abstractNumIdToFormat - Map of abstractNumId to format.
 * @param counters - The current counters.
 * @returns The numbering as a string or null.
 */
const trackNumbering = (paragraphElement: Element, numIdToAbstractNumId: Map<string, string>, abstractNumIdToFormat: Map<string, { numFmt: string, lvlText: string }[]>, counters: number[]) => {
  const numPrElement = paragraphElement.getElementsByTagName('w:numPr')[0];
  if (!numPrElement) return null;

  const numId = numPrElement.getElementsByTagName('w:numId')[0]?.getAttribute('w:val');
  const ilvl = numPrElement.getElementsByTagName('w:ilvl')[0]?.getAttribute('w:val');
  if (!numId || !ilvl) return null;

  const abstractNumId = numIdToAbstractNumId.get(numId);
  if (!abstractNumId) return null;

  const formats = abstractNumIdToFormat.get(abstractNumId);
  if (!formats) return null;

  // const format = formats[parseInt(ilvl, 10)];
  counters = updateCounters(counters, parseInt(ilvl, 10));
  const numbering = counters.slice(0, parseInt(ilvl, 10) + 1)
      .map((num, index) => {
          const fmt = formats[index]?.numFmt || 'decimal';
          return formatNumber(num, fmt);
       })
    .join('.');
  return numbering;
};

/**
 * Determines if a paragraph is interesting based on the given criteria.
 * @param paragraph - The XML element representing the paragraph.
 * @param criteria - The criteria to check against.
 * @returns True if the paragraph is interesting, false otherwise.
 */
const paragraphIsInteresting = (paragraph: Element, criteria: Criteria): boolean => {
    const redline = paragraph.getElementsByTagName('w:del').length > 0 || paragraph.getElementsByTagName('w:ins').length > 0 || paragraph.getElementsByTagName('w:moveFrom').length > 0 || paragraph.getElementsByTagName('w:moveTo').length > 0;
    const comments = paragraph.getElementsByTagName('w:commentRangeStart').length > 0;
    const footnotes = paragraph.getElementsByTagName('w:footnoteReference').length > 0;
    const endnotes = paragraph.getElementsByTagName('w:endnoteReference').length > 0;
    const highlight = paragraph.getElementsByTagName('w:highlight').length > 0;
    
    const textRuns = Array.from(paragraph.getElementsByTagName('w:r')).map(run => {
      const textElement = run.getElementsByTagName('w:t')[0];
      return textElement ? textElement.textContent || '' : '';});
    const squareBrackets = textRuns.some(text =>
      text.includes('[') || text.includes(']'));
  
    return ((criteria.redline && redline) ||
            (criteria.comments && comments) ||
            (criteria.footnotes && footnotes) ||
            (criteria.endnotes && endnotes) ||
            (criteria.highlight && highlight) ||
            (criteria.squareBrackets && squareBrackets));
    };

/**
 * Builds run properties from a given run properties element.
 * @param runPropsElement - The XML element representing the run properties.
 * @param style - The style to apply.
 * @returns An object containing the run properties.
 */
const buildRunProps = (runPropsElement: Element, style: string = ''): IRunOptions => {
  if (!runPropsElement) {
    return {};
  };
  const bold = runPropsElement.getElementsByTagName('w:b').length > 0;
  const italics = runPropsElement.getElementsByTagName('w:i').length > 0;
  const allCaps = runPropsElement.getElementsByTagName('w:caps').length > 0;
  const smallCaps = runPropsElement.getElementsByTagName('w:smallcaps').length > 0;
  const strike = runPropsElement.getElementsByTagName('w:strike').length > 0;
  const doubleStrike = runPropsElement.getElementsByTagName('w:dstrike').length > 0;
  const highlightElement = runPropsElement.getElementsByTagName('w:highlight')
  const highlight: HLColor | false = highlightElement.length > 0 && highlightElement[0].getAttribute('w:val') as HLColor;
  const underlineElement = runPropsElement.getElementsByTagName('w:u');
  const underlineType = underlineElement.length > 0 ? underlineElement[0].getAttribute('w:val') : undefined;
  const underline: { type?: ULType } | undefined = underlineType ? { type: underlineType as ULType } : undefined;
  const verticalAlignment = runPropsElement.getElementsByTagName('w:vertAlign');
  const superScript = verticalAlignment.length > 0 && verticalAlignment[0].getAttribute('w:val') === 'superscript';
  const subScript = verticalAlignment.length > 0 && verticalAlignment[0].getAttribute('w:val') === 'subscript';

  return {
    bold: bold || undefined,
    italics: italics || undefined,
    allCaps: allCaps || undefined,
    smallCaps: smallCaps || undefined,
    strike: strike || undefined,
    doubleStrike: doubleStrike || undefined,
    highlight: highlight || undefined,
    underline: underline || undefined,
    superScript: superScript || undefined,
    subScript: subScript || undefined,
    style: style === '' ? undefined : style,
  };
}

/**
 * Builds a TextRun object from a given run element.
 * @param runElement - The XML element representing the run.
 * @param style - The style to apply.
 * @returns A TextRun object.
 */
const buildTextRun = (runElement: Element, style: string = ''): TextRun => {
  const runProps = buildRunProps(runElement.getElementsByTagName('w:rPr')[0], style);
  
  const children: (string | IRunContent)[] = Array.from(runElement.childNodes).map(child => {
    switch(child.nodeName) {
      case 'w:t':
      case 'w:delText':
        return child.textContent || '';
      case 'w:noBreakHyphen':
        return new NoBreakHyphen();
      case 'w:softHyphen':
        return new SoftHyphen();
      case 'w:cr':
        return new CarriageReturn();
      case 'w:br':
        return new Break();
      case 'w:tab':
        return new Tab();
      default:
        return null;
    }
  }).filter(child => child !== null) as (string | IRunContent)[];

  return new TextRun({
                children,
                ...runProps
  })
};

/**
<<<<<<< HEAD
 * Processes paragraphs from a document (header or footer) and extracts interesting ones.
 * @param document - The XML document to process.
 * @param criteria - The criteria to filter paragraphs.
 * @param commentsXml - The comments document.
 * @param source - The source type ('header' or 'footer').
 * @param sectionNumber - The section number these paragraphs belong to.
 * @returns An array of extracted paragraphs.
 */
const processDocumentParagraphs = (
  document: globalThis.Document,
  criteria: Criteria,
  commentsXml: globalThis.Document | null,
  source: ParagraphSource,
  sectionNumber: number
): ExtractedParagraph[] => {
  const paragraphs = Array.from(document.getElementsByTagName('w:p'));
  const extractedParagraphs: ExtractedParagraph[] = [];

  for (const paragraphElement of paragraphs) {
    if (paragraphIsInteresting(paragraphElement, criteria)) {
      const commentIds = extractCommentIds(paragraphElement);
      const comments = commentsXml ? buildComments(commentIds, commentsXml) : [];
      const documentParagraph = buildDocumentParagraph(paragraphElement);

      extractedParagraphs.push({
        paragraph: documentParagraph,
        comments,
        section: sectionNumber,
        source,
      });
    }
  }

  return extractedParagraphs;
};
/**
=======
>>>>>>> 3b9c64b9
 * Extracts paragraphs from a given file based on the specified criteria.
 * @param file - The file to extract paragraphs from.
 * @param criteria - The criteria to filter paragraphs.
 * @returns A promise that resolves to an array of extracted paragraphs.
 */
export const extractParagraphs = async (file: File, criteria: Criteria): Promise<ExtractedParagraph[]> => {
  const arrayBuffer = await file.arrayBuffer();
  const zip = await JSZip.loadAsync(arrayBuffer);
  const documentXml = await getMainDocument(zip);
  const commentsXml = await getCommentsDocument(zip);
<<<<<<< HEAD
  const numberingXml = await getNumberingDocument(zip);
  const headerDocs = await getHeaderDocuments(zip);
  const footerDocs = await getFooterDocuments(zip);
=======
  const footnotesXml = await getFootnotesDocument(zip);
  const endnotesXml = await getEndnotesDocument(zip);
  const numberingXml = await getNumberingDocument(zip);
>>>>>>> 3b9c64b9

  const allParagaphs = Array.from(documentXml.getElementsByTagName('w:p'));

  const { numIdToAbstractNumId, abstractNumIdToFormat } = numberingXml ? buildNumberingMaps(numberingXml) : { numIdToAbstractNumId: new Map<string, string>(), abstractNumIdToFormat: new Map<string, { numFmt: string, lvlText: string }[]>() };

  let currentSection = 1;
  let currentPage = 1;
  const counters = initializeCounters(9);
  let previousNumberingInfo: string | null = null;

  const interestingParagraphs: ExtractedParagraph[] = [];

<<<<<<< HEAD
  // Process main document paragraphs
=======
>>>>>>> 3b9c64b9
  for (const paragraphElement of allParagaphs) {
    if (paragraphElement.getElementsByTagName('w:sectPr').length > 0) {
      currentSection++;
      currentPage = 1;
      previousNumberingInfo = null;
    } else if (paragraphElement.getElementsByTagName('w:lastRenderedPageBreak').length > 0) {
      currentPage++;
    }

    let numberingInfo = numberingXml ? trackNumbering(paragraphElement, numIdToAbstractNumId, abstractNumIdToFormat, counters) : undefined;

    if (!numberingInfo && previousNumberingInfo) {
      numberingInfo = previousNumberingInfo;
    }

    if (paragraphIsInteresting(paragraphElement, criteria)) {
      const commentIds = extractCommentIds(paragraphElement);
<<<<<<< HEAD
      const comments = commentsXml ? buildComments(commentIds, commentsXml) : [];
=======
      const footnoteIds = extractFootnoteIds(paragraphElement);
      const endnoteIds = extractEndnoteIds(paragraphElement);
      
      let allComments: (Paragraph | null)[] = [];
      
      // Add comments
      if (commentsXml && commentIds.length > 0) {
        allComments = [...allComments, ...buildComments(commentIds, commentsXml)];
      }
      
      // Add footnotes
      if (footnotesXml && footnoteIds.length > 0) {
        allComments = [...allComments, ...buildFootnotes(footnoteIds, footnotesXml)];
      }
      
      // Add endnotes
      if (endnotesXml && endnoteIds.length > 0) {
        allComments = [...allComments, ...buildEndnotes(endnoteIds, endnotesXml)];
      }
      
>>>>>>> 3b9c64b9
      const documentParagraph = buildDocumentParagraph(paragraphElement);

      interestingParagraphs.push({
        paragraph: documentParagraph,
<<<<<<< HEAD
        comments,
        section: numberingInfo ? undefined : currentSection,
        page: numberingInfo ? undefined : currentPage,
        numbering: numberingInfo ? numberingInfo : undefined,
        source: 'document',
=======
        comments: allComments,
        section: numberingInfo ? undefined : currentSection,
        page: numberingInfo ? undefined : currentPage,
        numbering: numberingInfo ? numberingInfo : undefined,
>>>>>>> 3b9c64b9
      });
    }

    if (numberingInfo) {
      previousNumberingInfo = numberingInfo;
    }
  }
<<<<<<< HEAD

  // Process header paragraphs for each section
  // Reset section counter for headers/footers processing
  let sectionForHeaders = 1;
  for (const paragraphElement of allParagaphs) {
    if (paragraphElement.getElementsByTagName('w:sectPr').length > 0) {
      // Process headers and footers for this section
      for (const headerDoc of headerDocs) {
        const headerParagraphs = processDocumentParagraphs(headerDoc, criteria, commentsXml, 'header', sectionForHeaders);
        interestingParagraphs.push(...headerParagraphs);
      }
      
      for (const footerDoc of footerDocs) {
        const footerParagraphs = processDocumentParagraphs(footerDoc, criteria, commentsXml, 'footer', sectionForHeaders);
        interestingParagraphs.push(...footerParagraphs);
      }
      
      sectionForHeaders++;
    }
  }

  // Process headers/footers for the final section if no section breaks were found
  if (sectionForHeaders === 1) {
    for (const headerDoc of headerDocs) {
      const headerParagraphs = processDocumentParagraphs(headerDoc, criteria, commentsXml, 'header', 1);
      interestingParagraphs.push(...headerParagraphs);
    }
    
    for (const footerDoc of footerDocs) {
      const footerParagraphs = processDocumentParagraphs(footerDoc, criteria, commentsXml, 'footer', 1);
      interestingParagraphs.push(...footerParagraphs);
    }
  }

=======
>>>>>>> 3b9c64b9
  return interestingParagraphs;
};

/**
 * Builds sections for the document from the extracted paragraphs.
 * @param extractedParagraphs - An array of arrays of extracted paragraphs.
 * @param names - An array of file names.
 * @returns An array of section options.
 */
export const buildSections = (extractedParagraphs: ExtractedParagraph[][], names: string[]): ISectionOptions[] => {
  return extractedParagraphs.map((paragraphGroup, index) => {
    const fileName = names[index];
    if (!fileName) {
      throw new Error(`File name at index ${index} is undefined.`);
    }
    return {
        properties: {
          type: SectionType.CONTINUOUS,
          page: {
            size: {
              orientation: PageOrientation.LANDSCAPE,
            },
          },
          titlePage: true,
        },
        headers: {
          first: new Header({
            children: [
              new Paragraph({
                alignment: AlignmentType.RIGHT,
                text: dateToday(),
            })],
          }),
          default: new Header({
            children: [
              new Paragraph({
                alignment: AlignmentType.LEFT,
                text: fileName,
            })],
          }),
        },
        footers: {
          default: new Footer({
            children: [
              new Paragraph({
                alignment: AlignmentType.CENTER,
                children: [new TextRun({children: [ PageNumber.CURRENT ]})],
            })],
          }),
        },
        children: [
            new Paragraph({
              text: fileName,
              style: 'FileName',
          }),
            new Table({
              width: {
                size: 100,
                type: WidthType.PERCENTAGE,
              },
              rows: [
                new TableRow({
                  tableHeader: true,
                  children: [
                    new TableCell({
                      children: [new Paragraph({
                                  text: "Ref",
                                  style: 'Strong',
                    })],
                      width: { size: 8, type:WidthType.PERCENTAGE },
                    }),
                    new TableCell({
                      children: [new Paragraph({
                                  text: "Source",
                                  style: 'Strong',
                    })],
                      width: { size: 7, type:WidthType.PERCENTAGE },
                    }),
                    new TableCell({
                      children: [new Paragraph({
                                  text: "Paragraph",
                                  style: 'Strong',
                    })],
                      width: { size: 40, type:WidthType.PERCENTAGE },
                    }),
                    new TableCell({
                      children: [new Paragraph({
                                  text: "Comment",
                                  style: 'Strong',
                    })],
                      width: { size: 45, type: WidthType.PERCENTAGE },
                    }),
                  ],
                }),
                ...paragraphGroup.map(({ paragraph, comments, section, page, numbering, source }) => {
                  return new TableRow({
                    children: [
                      new TableCell({
                        children: [new Paragraph(numbering || `Sect ${section}, p ${page}`)],
                      }),
                      new TableCell({
                        children: [new Paragraph(source.charAt(0).toUpperCase() + source.slice(1))],
                      }),
                      new TableCell({
                        children: [paragraph,]
                      }),
                      new TableCell({
                        children: comments.map(comment => comment || new Paragraph('')),
                      }),
                    ],
                  });
                }),
              ],
            }),
          ],
      };
    })
  };

/**
 * Builds styles for the document.
 * @returns An object containing paragraph and character styles.
 */
export const buildStyles = () => {
  return {
    paragraphStyles: [
      {
        id: 'Normal',
        name: 'Normal',
        basedOn: 'Normal',
        next: 'Normal',
        quickFormat: true,
        run: {
          size: 24,
          font: 'Calibri',
        },
      },
      {
        id: 'FileName',
        name: 'FileName',
        basedOn: 'Normal',
        next: 'Normal',
        quickFormat: true,
        run: {
          bold: true,
        },
        paragraph: {
          spacing: {
            before: 160,
            after: 120,
          },
        }
      },
    ],
    characterStyles: [
      {
        id: 'Deletion',
        name: 'Deletion',
        basedOn: 'Normal',
        run: {
          color: 'FF0000',
          strike: true,
        },
      },
      {
        id: 'Insertion',
        name: 'Insertion',
        basedOn: 'Normal',
        run: {
          color: '0000FF',
          underline: {
            type: UnderlineType.SINGLE,
          },
        },
      },
      {
        id: 'MoveFrom',
        name: 'MoveFrom',
        basedOn: 'Normal',
        run: {
          color: '006400',
          strike: true,
        },
      },
      {
        id: 'MoveTo',
        name: 'MoveTo',
        basedOn: 'Normal',
        run: {
          color: '006400',
          underline: {
            type: UnderlineType.DOUBLE,
          },
        },
      }
    ],
  }
}

<|MERGE_RESOLUTION|>--- conflicted
+++ resolved
@@ -1,906 +1,872 @@
-import JSZip from "jszip";
-import { Criteria, 
-    ExtractedParagraph,
-    IRunContent,
-    Break,
-    HLColor,
-    ULType,
-    ParagraphSource,
-    } from "./types";
-import { Paragraph, 
-    ParagraphChild, 
-    TextRun, 
-    IRunOptions, 
-    NoBreakHyphen, 
-    SoftHyphen, 
-    CarriageReturn, 
-    Tab,
-    Header,
-    Footer,
-    AlignmentType,
-    SectionType,
-    PageNumber,
-    Table,
-    TableCell, 
-    TableRow, 
-    WidthType, 
-    PageOrientation,
-    ISectionOptions, 
-    UnderlineType,
-    } from "docx";
-import { dateToday } from "./utils";
-
-/**
- * Builds a Paragraph object from a given XML element.
- * @param paragraphElement - The XML element representing the paragraph.
- * @returns A Paragraph object.
- */
-const buildDocumentParagraph = (paragraphElement: Element): Paragraph => {
-  const children = Array.from(paragraphElement.children).flatMap(child => {
-    switch(child.nodeName) {
-      case 'w:r':
-        return buildTextRun(child as Element);
-      case 'w:del':
-        return Array.from(child.getElementsByTagName('w:r')).map(run => buildTextRun(run, "Deletion"));
-      case 'w:ins':
-        return Array.from(child.getElementsByTagName('w:r')).map(run => buildTextRun(run, "Insertion"));
-      case 'w:moveFrom':
-        return Array.from(child.getElementsByTagName('w:r')).map(run => buildTextRun(run, "MoveFrom"));
-      case 'w:moveTo':
-        return Array.from(child.getElementsByTagName('w:r')).map(run => buildTextRun(run, "MoveTo"));
-      default:
-        return null;
-    }
-  }).filter(child => child !== null) as ParagraphChild[];
-
-  return new Paragraph({
-    children,
-  });
-};
-
-/**
- * Extracts comment IDs from a given paragraph element.
- * @param paragraph - The XML element representing the paragraph.
- * @returns An array of comment IDs.
- */
-const extractCommentIds = (paragraph: Element):string[] => {
-  const commentRefs = paragraph.getElementsByTagName('w:commentReference');
-  return Array.from(commentRefs)
-    .map(ref => ref.getAttribute('w:id') || '')
-    .filter(id => id !== '');
-};
-
-/**
- * Extracts footnote IDs from a given paragraph element.
- * @param paragraph - The XML element representing the paragraph.
- * @returns An array of footnote IDs.
- */
-const extractFootnoteIds = (paragraph: Element):string[] => {
-  const footnoteRefs = paragraph.getElementsByTagName('w:footnoteReference');
-  return Array.from(footnoteRefs)
-    .map(ref => ref.getAttribute('w:id') || '')
-    .filter(id => id !== '');
-};
-
-/**
- * Extracts endnote IDs from a given paragraph element.
- * @param paragraph - The XML element representing the paragraph.
- * @returns An array of endnote IDs.
- */
-const extractEndnoteIds = (paragraph: Element):string[] => {
-  const endnoteRefs = paragraph.getElementsByTagName('w:endnoteReference');
-  return Array.from(endnoteRefs)
-    .map(ref => ref.getAttribute('w:id') || '')
-    .filter(id => id !== '');
-};
-
-/**
- * Builds comments from given comment IDs and XML comments document.
- * @param ids - An array of comment IDs.
- * @param xmlComments - The XML document containing comments.
- * @returns An array of Paragraph objects or null.
- */
-const buildComments = (ids: string[], xmlComments: globalThis.Document): (Paragraph | null)[] => {
-  const namespaceURI = "http://schemas.openxmlformats.org/wordprocessingml/2006/main";
-  const commentElements = ids.map(id => {
-    const comments = xmlComments.getElementsByTagNameNS(namespaceURI,'comment');
-    return Array.from(comments).find(comment => comment.getAttribute('w:id') === id);
-  });
-
-  return commentElements.flatMap(element => {
-    const paragraphs = element?.getElementsByTagName('w:p');
-    return paragraphs ? Array.from(paragraphs).map(paragraph => buildDocumentParagraph(paragraph)) : [null];
-  })
-};
-
-/**
- * Builds footnotes from given footnote IDs and XML footnotes document.
- * @param ids - An array of footnote IDs.
- * @param xmlFootnotes - The XML document containing footnotes.
- * @returns An array of Paragraph objects or null.
- */
-const buildFootnotes = (ids: string[], xmlFootnotes: globalThis.Document): (Paragraph | null)[] => {
-  const namespaceURI = "http://schemas.openxmlformats.org/wordprocessingml/2006/main";
-  const footnoteElements = ids.map(id => {
-    const footnotes = xmlFootnotes.getElementsByTagNameNS(namespaceURI,'footnote');
-    return Array.from(footnotes).find(footnote => footnote.getAttribute('w:id') === id);
-  });
-
-  return footnoteElements.flatMap(element => {
-    const paragraphs = element?.getElementsByTagName('w:p');
-    return paragraphs ? Array.from(paragraphs).map(paragraph => buildDocumentParagraph(paragraph)) : [null];
-  })
-};
-
-/**
- * Builds endnotes from given endnote IDs and XML endnotes document.
- * @param ids - An array of endnote IDs.
- * @param xmlEndnotes - The XML document containing endnotes.
- * @returns An array of Paragraph objects or null.
- */
-const buildEndnotes = (ids: string[], xmlEndnotes: globalThis.Document): (Paragraph | null)[] => {
-  const namespaceURI = "http://schemas.openxmlformats.org/wordprocessingml/2006/main";
-  const endnoteElements = ids.map(id => {
-    const endnotes = xmlEndnotes.getElementsByTagNameNS(namespaceURI,'endnote');
-    return Array.from(endnotes).find(endnote => endnote.getAttribute('w:id') === id);
-  });
-
-  return endnoteElements.flatMap(element => {
-    const paragraphs = element?.getElementsByTagName('w:p');
-    return paragraphs ? Array.from(paragraphs).map(paragraph => buildDocumentParagraph(paragraph)) : [null];
-  })
-};
-
-/**
- * Retrieves the main document from the given zip file.
- * @param zip - The JSZip object representing the .docx file.
- * @returns A promise that resolves to the main document.
- */
-const getMainDocument = async (zip: JSZip): Promise<globalThis.Document> => {
-  const documentXml = await zip.file('word/document.xml')?.async('string');
-  if (!documentXml) {
-    throw new Error('document.xml not found in the .docx file');
-  }
-
-  const docParser = new DOMParser();
-  return docParser.parseFromString(documentXml, 'application/xml');
-}
-
-/**
- * Retrieves the comments document from the given zip file.
- * @param zip - The JSZip object representing the .docx file.
- * @returns A promise that resolves to the comments document or null.
- */
-const getCommentsDocument = async (zip: JSZip): Promise<globalThis.Document | null> => {
-  const commentsXml = await zip.file('word/comments.xml')?.async('string');
-  if (!commentsXml) {
-    return null;
-  }
-
-  const commentParser = new DOMParser();
-  return commentParser.parseFromString(commentsXml, 'application/xml');
-}
-
-/**
- * Retrieves the footnotes document from the given zip file.
- * @param zip - The JSZip object representing the .docx file.
- * @returns A promise that resolves to the footnotes document or null.
- */
-const getFootnotesDocument = async (zip: JSZip): Promise<globalThis.Document | null> => {
-  const footnotesXml = await zip.file('word/footnotes.xml')?.async('string');
-  if (!footnotesXml) {
-    return null;
-  }
-
-  const footnotesParser = new DOMParser();
-  return footnotesParser.parseFromString(footnotesXml, 'application/xml');
-}
-
-/**
- * Retrieves the endnotes document from the given zip file.
- * @param zip - The JSZip object representing the .docx file.
- * @returns A promise that resolves to the endnotes document or null.
- */
-const getEndnotesDocument = async (zip: JSZip): Promise<globalThis.Document | null> => { 
-  const endnotesXml = await zip.file('word/endnotes.xml')?.async('string');
-  if (!endnotesXml) {
-    return null;
-  }
-
-  const endnotesParser = new DOMParser();
-  return endnotesParser.parseFromString(endnotesXml, 'application/xml');
-}
-
-<<<<<<< HEAD
-const getEndnotesDocument = async (zip: JSZip): Promise<globalThis.Document> => { 
-  const endnotesXml = await zip.file('word/endnotes.xml')?.async('string');
-  if (!endnotesXml) {
-    throw new Error('endnotes.xml not found in the .docx file')
-  }
-
-  const endnotesParser = new DOMParser();
-  return endnotesParser.parseFromString(endnotesXml, 'application/xml');
-}
-*/
-
-/**
- * Retrieves header documents from the given zip file.
- * @param zip - The JSZip object representing the .docx file.
- * @returns A promise that resolves to an array of header documents.
- */
-const getHeaderDocuments = async (zip: JSZip): Promise<globalThis.Document[]> => {
-  const headerDocs: globalThis.Document[] = [];
-  const parser = new DOMParser();
-  
-  // Check for headers (header1.xml, header2.xml, etc.)
-  let headerIndex = 1;
-  while (true) {
-    const headerXml = await zip.file(`word/header${headerIndex}.xml`)?.async('string');
-    if (!headerXml) break;
-    
-    const headerDoc = parser.parseFromString(headerXml, 'application/xml');
-    headerDocs.push(headerDoc);
-    headerIndex++;
-  }
-  
-  return headerDocs;
-}
-
-/**
- * Retrieves footer documents from the given zip file.
- * @returns A promise that resolves to an array of footer documents.
- */
-const getFooterDocuments = async (zip: JSZip): Promise<globalThis.Document[]> => {
-  const footerDocs: globalThis.Document[] = [];
-  const parser = new DOMParser();
-  
-  // Check for footers (footer1.xml, footer2.xml, etc.)
-  let footerIndex = 1;
-  while (true) {
-    const footerXml = await zip.file(`word/footer${footerIndex}.xml`)?.async('string');
-    if (!footerXml) break;
-    
-    const footerDoc = parser.parseFromString(footerXml, 'application/xml');
-    footerDocs.push(footerDoc);
-    footerIndex++;
-  }
-  
-  return footerDocs;
-}
-=======
-/**
- * Retrieves the numbering document from the given zip file.
- * @param zip - The JSZip object representing the .docx file.
- * @returns A promise that resolves to the numbering document or null.
- */
->>>>>>> 3b9c64b9
-const getNumberingDocument = async (zip: JSZip): Promise<globalThis.Document | null> => {
-  const numberingXml = await zip.file('word/numbering.xml')?.async('string');
-  if (!numberingXml) {
-    return null;
-  }
-
-  const numberingParser = new DOMParser();
-  return numberingParser.parseFromString(numberingXml, 'application/xml');
-}
-
-/**
- * Converts a number to a lowercase letter representation.
- * @param num - The number to convert.
- * @returns The lowercase letter representation of the number.
- */
-const toLowerLetter = (num: number): string => {
-  let letter = '';
-  while (num > 0) {
-    const remainder = (num - 1) % 26;
-    letter = String.fromCharCode(97 + remainder) + letter;
-    num = Math.floor((num - 1) / 26);
-  }
-  return letter;
-};
-
-/**
- * Converts a number to a lowercase Roman numeral representation.
- * @param num - The number to convert.
- * @returns The lowercase Roman numeral representation of the number.
- */
-const toLowerRoman = (num: number): string => {
-  const romanNumerals = ['i', 'iv', 'v', 'ix', 'x', 'xl', 'l', 'xc', 'c', 'cd', 'd', 'cm', 'm'];
-  const values = [1, 4, 5, 9, 10, 40, 50, 90, 100, 400, 500, 900, 1000];
-  let result = '';
-  for (let i = values.length - 1; i >= 0; i--) {
-    while (num >= values[i]) {
-      result += romanNumerals[i];
-      num -= values[i];
-    }
-  }
-  return result;
-};
-
-/**
- * Formats a number according to the specified format.
- * @param num - The number to format.
- * @param format - The format to apply.
- * @returns The formatted number as a string.
- */
-const formatNumber = (num: number, format: string): string => {
-  switch (format) {
-    case 'decimal':
-      return num.toString();
-    case 'lowerLetter':
-      return toLowerLetter(num);
-    case 'lowerRoman':
-      return toLowerRoman(num);
-    default:
-      return num.toString();
-  }
-};
-
-/**
- * Builds maps for numbering from the numbering document.
- * @param numberingDoc - The XML document containing numbering information.
- * @returns An object containing maps for numId to abstractNumId and abstractNumId to format.
- */
-const buildNumberingMaps = (numberingDoc: globalThis.Document) => {
-  const numIdToAbstractNumId = new Map<string, string>();
-  const abstractNumIdToFormat = new Map<string, { numFmt: string, lvlText: string }[]>();
-
-  const numElements = numberingDoc.getElementsByTagName('w:num');
-  for (const numElement of Array.from(numElements)) {
-    const numId = numElement.getAttribute('w:numId');
-    const abstractNumId = numElement.getElementsByTagName('w:abstractNumId')[0]?.getAttribute('w:val');
-    if (numId && abstractNumId) {
-      numIdToAbstractNumId.set(numId, abstractNumId);
-    }
-  }
-
-  const abstractNumElements = numberingDoc.getElementsByTagName('w:abstractNum');
-  for (const abstractNumElement of Array.from(abstractNumElements)) {
-    const abstractNumId = abstractNumElement.getAttribute('w:abstractNumId');
-    const lvlElements = abstractNumElement.getElementsByTagName('w:lvl');
-    const formats = Array.from(lvlElements).map(lvlElement => {
-      const numFmt = lvlElement.getElementsByTagName('w:numFmt')[0]?.getAttribute('w:val') || '';
-      const lvlText = lvlElement.getElementsByTagName('w:lvlText')[0]?.getAttribute('w:val') || '';
-      return { numFmt, lvlText };
-    });
-    if (abstractNumId) {
-      abstractNumIdToFormat.set(abstractNumId, formats);
-    }
-  }
-
-  return { numIdToAbstractNumId, abstractNumIdToFormat };
-};
-
-/**
- * Initializes counters for numbering levels.
- * @param maxLevels - The maximum number of levels.
- * @returns An array of counters initialized to 0.
- */
-const initializeCounters = (maxLevels: number) => {
-  return new Array(maxLevels).fill(0);
-};
-
-/**
- * Updates counters for numbering levels.
- * @param counters - The current counters.
- * @param ilvl - The current level.
- * @returns The updated counters.
- */
-const updateCounters = (counters: number[], ilvl: number) => {
-  counters[ilvl]++;
-  for (let i = ilvl + 1; i < counters.length; i++) {
-    counters[i] = 0;
-  }
-  return counters;
-};
-
-/**
- * Tracks numbering for a given paragraph element.
- * @param paragraphElement - The XML element representing the paragraph.
- * @param numIdToAbstractNumId - Map of numId to abstractNumId.
- * @param abstractNumIdToFormat - Map of abstractNumId to format.
- * @param counters - The current counters.
- * @returns The numbering as a string or null.
- */
-const trackNumbering = (paragraphElement: Element, numIdToAbstractNumId: Map<string, string>, abstractNumIdToFormat: Map<string, { numFmt: string, lvlText: string }[]>, counters: number[]) => {
-  const numPrElement = paragraphElement.getElementsByTagName('w:numPr')[0];
-  if (!numPrElement) return null;
-
-  const numId = numPrElement.getElementsByTagName('w:numId')[0]?.getAttribute('w:val');
-  const ilvl = numPrElement.getElementsByTagName('w:ilvl')[0]?.getAttribute('w:val');
-  if (!numId || !ilvl) return null;
-
-  const abstractNumId = numIdToAbstractNumId.get(numId);
-  if (!abstractNumId) return null;
-
-  const formats = abstractNumIdToFormat.get(abstractNumId);
-  if (!formats) return null;
-
-  // const format = formats[parseInt(ilvl, 10)];
-  counters = updateCounters(counters, parseInt(ilvl, 10));
-  const numbering = counters.slice(0, parseInt(ilvl, 10) + 1)
-      .map((num, index) => {
-          const fmt = formats[index]?.numFmt || 'decimal';
-          return formatNumber(num, fmt);
-       })
-    .join('.');
-  return numbering;
-};
-
-/**
- * Determines if a paragraph is interesting based on the given criteria.
- * @param paragraph - The XML element representing the paragraph.
- * @param criteria - The criteria to check against.
- * @returns True if the paragraph is interesting, false otherwise.
- */
-const paragraphIsInteresting = (paragraph: Element, criteria: Criteria): boolean => {
-    const redline = paragraph.getElementsByTagName('w:del').length > 0 || paragraph.getElementsByTagName('w:ins').length > 0 || paragraph.getElementsByTagName('w:moveFrom').length > 0 || paragraph.getElementsByTagName('w:moveTo').length > 0;
-    const comments = paragraph.getElementsByTagName('w:commentRangeStart').length > 0;
-    const footnotes = paragraph.getElementsByTagName('w:footnoteReference').length > 0;
-    const endnotes = paragraph.getElementsByTagName('w:endnoteReference').length > 0;
-    const highlight = paragraph.getElementsByTagName('w:highlight').length > 0;
-    
-    const textRuns = Array.from(paragraph.getElementsByTagName('w:r')).map(run => {
-      const textElement = run.getElementsByTagName('w:t')[0];
-      return textElement ? textElement.textContent || '' : '';});
-    const squareBrackets = textRuns.some(text =>
-      text.includes('[') || text.includes(']'));
-  
-    return ((criteria.redline && redline) ||
-            (criteria.comments && comments) ||
-            (criteria.footnotes && footnotes) ||
-            (criteria.endnotes && endnotes) ||
-            (criteria.highlight && highlight) ||
-            (criteria.squareBrackets && squareBrackets));
-    };
-
-/**
- * Builds run properties from a given run properties element.
- * @param runPropsElement - The XML element representing the run properties.
- * @param style - The style to apply.
- * @returns An object containing the run properties.
- */
-const buildRunProps = (runPropsElement: Element, style: string = ''): IRunOptions => {
-  if (!runPropsElement) {
-    return {};
-  };
-  const bold = runPropsElement.getElementsByTagName('w:b').length > 0;
-  const italics = runPropsElement.getElementsByTagName('w:i').length > 0;
-  const allCaps = runPropsElement.getElementsByTagName('w:caps').length > 0;
-  const smallCaps = runPropsElement.getElementsByTagName('w:smallcaps').length > 0;
-  const strike = runPropsElement.getElementsByTagName('w:strike').length > 0;
-  const doubleStrike = runPropsElement.getElementsByTagName('w:dstrike').length > 0;
-  const highlightElement = runPropsElement.getElementsByTagName('w:highlight')
-  const highlight: HLColor | false = highlightElement.length > 0 && highlightElement[0].getAttribute('w:val') as HLColor;
-  const underlineElement = runPropsElement.getElementsByTagName('w:u');
-  const underlineType = underlineElement.length > 0 ? underlineElement[0].getAttribute('w:val') : undefined;
-  const underline: { type?: ULType } | undefined = underlineType ? { type: underlineType as ULType } : undefined;
-  const verticalAlignment = runPropsElement.getElementsByTagName('w:vertAlign');
-  const superScript = verticalAlignment.length > 0 && verticalAlignment[0].getAttribute('w:val') === 'superscript';
-  const subScript = verticalAlignment.length > 0 && verticalAlignment[0].getAttribute('w:val') === 'subscript';
-
-  return {
-    bold: bold || undefined,
-    italics: italics || undefined,
-    allCaps: allCaps || undefined,
-    smallCaps: smallCaps || undefined,
-    strike: strike || undefined,
-    doubleStrike: doubleStrike || undefined,
-    highlight: highlight || undefined,
-    underline: underline || undefined,
-    superScript: superScript || undefined,
-    subScript: subScript || undefined,
-    style: style === '' ? undefined : style,
-  };
-}
-
-/**
- * Builds a TextRun object from a given run element.
- * @param runElement - The XML element representing the run.
- * @param style - The style to apply.
- * @returns A TextRun object.
- */
-const buildTextRun = (runElement: Element, style: string = ''): TextRun => {
-  const runProps = buildRunProps(runElement.getElementsByTagName('w:rPr')[0], style);
-  
-  const children: (string | IRunContent)[] = Array.from(runElement.childNodes).map(child => {
-    switch(child.nodeName) {
-      case 'w:t':
-      case 'w:delText':
-        return child.textContent || '';
-      case 'w:noBreakHyphen':
-        return new NoBreakHyphen();
-      case 'w:softHyphen':
-        return new SoftHyphen();
-      case 'w:cr':
-        return new CarriageReturn();
-      case 'w:br':
-        return new Break();
-      case 'w:tab':
-        return new Tab();
-      default:
-        return null;
-    }
-  }).filter(child => child !== null) as (string | IRunContent)[];
-
-  return new TextRun({
-                children,
-                ...runProps
-  })
-};
-
-/**
-<<<<<<< HEAD
- * Processes paragraphs from a document (header or footer) and extracts interesting ones.
- * @param document - The XML document to process.
- * @param criteria - The criteria to filter paragraphs.
- * @param commentsXml - The comments document.
- * @param source - The source type ('header' or 'footer').
- * @param sectionNumber - The section number these paragraphs belong to.
- * @returns An array of extracted paragraphs.
- */
-const processDocumentParagraphs = (
-  document: globalThis.Document,
-  criteria: Criteria,
-  commentsXml: globalThis.Document | null,
-  source: ParagraphSource,
-  sectionNumber: number
-): ExtractedParagraph[] => {
-  const paragraphs = Array.from(document.getElementsByTagName('w:p'));
-  const extractedParagraphs: ExtractedParagraph[] = [];
-
-  for (const paragraphElement of paragraphs) {
-    if (paragraphIsInteresting(paragraphElement, criteria)) {
-      const commentIds = extractCommentIds(paragraphElement);
-      const comments = commentsXml ? buildComments(commentIds, commentsXml) : [];
-      const documentParagraph = buildDocumentParagraph(paragraphElement);
-
-      extractedParagraphs.push({
-        paragraph: documentParagraph,
-        comments,
-        section: sectionNumber,
-        source,
-      });
-    }
-  }
-
-  return extractedParagraphs;
-};
-/**
-=======
->>>>>>> 3b9c64b9
- * Extracts paragraphs from a given file based on the specified criteria.
- * @param file - The file to extract paragraphs from.
- * @param criteria - The criteria to filter paragraphs.
- * @returns A promise that resolves to an array of extracted paragraphs.
- */
-export const extractParagraphs = async (file: File, criteria: Criteria): Promise<ExtractedParagraph[]> => {
-  const arrayBuffer = await file.arrayBuffer();
-  const zip = await JSZip.loadAsync(arrayBuffer);
-  const documentXml = await getMainDocument(zip);
-  const commentsXml = await getCommentsDocument(zip);
-<<<<<<< HEAD
-  const numberingXml = await getNumberingDocument(zip);
-  const headerDocs = await getHeaderDocuments(zip);
-  const footerDocs = await getFooterDocuments(zip);
-=======
-  const footnotesXml = await getFootnotesDocument(zip);
-  const endnotesXml = await getEndnotesDocument(zip);
-  const numberingXml = await getNumberingDocument(zip);
->>>>>>> 3b9c64b9
-
-  const allParagaphs = Array.from(documentXml.getElementsByTagName('w:p'));
-
-  const { numIdToAbstractNumId, abstractNumIdToFormat } = numberingXml ? buildNumberingMaps(numberingXml) : { numIdToAbstractNumId: new Map<string, string>(), abstractNumIdToFormat: new Map<string, { numFmt: string, lvlText: string }[]>() };
-
-  let currentSection = 1;
-  let currentPage = 1;
-  const counters = initializeCounters(9);
-  let previousNumberingInfo: string | null = null;
-
-  const interestingParagraphs: ExtractedParagraph[] = [];
-
-<<<<<<< HEAD
-  // Process main document paragraphs
-=======
->>>>>>> 3b9c64b9
-  for (const paragraphElement of allParagaphs) {
-    if (paragraphElement.getElementsByTagName('w:sectPr').length > 0) {
-      currentSection++;
-      currentPage = 1;
-      previousNumberingInfo = null;
-    } else if (paragraphElement.getElementsByTagName('w:lastRenderedPageBreak').length > 0) {
-      currentPage++;
-    }
-
-    let numberingInfo = numberingXml ? trackNumbering(paragraphElement, numIdToAbstractNumId, abstractNumIdToFormat, counters) : undefined;
-
-    if (!numberingInfo && previousNumberingInfo) {
-      numberingInfo = previousNumberingInfo;
-    }
-
-    if (paragraphIsInteresting(paragraphElement, criteria)) {
-      const commentIds = extractCommentIds(paragraphElement);
-<<<<<<< HEAD
-      const comments = commentsXml ? buildComments(commentIds, commentsXml) : [];
-=======
-      const footnoteIds = extractFootnoteIds(paragraphElement);
-      const endnoteIds = extractEndnoteIds(paragraphElement);
-      
-      let allComments: (Paragraph | null)[] = [];
-      
-      // Add comments
-      if (commentsXml && commentIds.length > 0) {
-        allComments = [...allComments, ...buildComments(commentIds, commentsXml)];
-      }
-      
-      // Add footnotes
-      if (footnotesXml && footnoteIds.length > 0) {
-        allComments = [...allComments, ...buildFootnotes(footnoteIds, footnotesXml)];
-      }
-      
-      // Add endnotes
-      if (endnotesXml && endnoteIds.length > 0) {
-        allComments = [...allComments, ...buildEndnotes(endnoteIds, endnotesXml)];
-      }
-      
->>>>>>> 3b9c64b9
-      const documentParagraph = buildDocumentParagraph(paragraphElement);
-
-      interestingParagraphs.push({
-        paragraph: documentParagraph,
-<<<<<<< HEAD
-        comments,
-        section: numberingInfo ? undefined : currentSection,
-        page: numberingInfo ? undefined : currentPage,
-        numbering: numberingInfo ? numberingInfo : undefined,
-        source: 'document',
-=======
-        comments: allComments,
-        section: numberingInfo ? undefined : currentSection,
-        page: numberingInfo ? undefined : currentPage,
-        numbering: numberingInfo ? numberingInfo : undefined,
->>>>>>> 3b9c64b9
-      });
-    }
-
-    if (numberingInfo) {
-      previousNumberingInfo = numberingInfo;
-    }
-  }
-<<<<<<< HEAD
-
-  // Process header paragraphs for each section
-  // Reset section counter for headers/footers processing
-  let sectionForHeaders = 1;
-  for (const paragraphElement of allParagaphs) {
-    if (paragraphElement.getElementsByTagName('w:sectPr').length > 0) {
-      // Process headers and footers for this section
-      for (const headerDoc of headerDocs) {
-        const headerParagraphs = processDocumentParagraphs(headerDoc, criteria, commentsXml, 'header', sectionForHeaders);
-        interestingParagraphs.push(...headerParagraphs);
-      }
-      
-      for (const footerDoc of footerDocs) {
-        const footerParagraphs = processDocumentParagraphs(footerDoc, criteria, commentsXml, 'footer', sectionForHeaders);
-        interestingParagraphs.push(...footerParagraphs);
-      }
-      
-      sectionForHeaders++;
-    }
-  }
-
-  // Process headers/footers for the final section if no section breaks were found
-  if (sectionForHeaders === 1) {
-    for (const headerDoc of headerDocs) {
-      const headerParagraphs = processDocumentParagraphs(headerDoc, criteria, commentsXml, 'header', 1);
-      interestingParagraphs.push(...headerParagraphs);
-    }
-    
-    for (const footerDoc of footerDocs) {
-      const footerParagraphs = processDocumentParagraphs(footerDoc, criteria, commentsXml, 'footer', 1);
-      interestingParagraphs.push(...footerParagraphs);
-    }
-  }
-
-=======
->>>>>>> 3b9c64b9
-  return interestingParagraphs;
-};
-
-/**
- * Builds sections for the document from the extracted paragraphs.
- * @param extractedParagraphs - An array of arrays of extracted paragraphs.
- * @param names - An array of file names.
- * @returns An array of section options.
- */
-export const buildSections = (extractedParagraphs: ExtractedParagraph[][], names: string[]): ISectionOptions[] => {
-  return extractedParagraphs.map((paragraphGroup, index) => {
-    const fileName = names[index];
-    if (!fileName) {
-      throw new Error(`File name at index ${index} is undefined.`);
-    }
-    return {
-        properties: {
-          type: SectionType.CONTINUOUS,
-          page: {
-            size: {
-              orientation: PageOrientation.LANDSCAPE,
-            },
-          },
-          titlePage: true,
-        },
-        headers: {
-          first: new Header({
-            children: [
-              new Paragraph({
-                alignment: AlignmentType.RIGHT,
-                text: dateToday(),
-            })],
-          }),
-          default: new Header({
-            children: [
-              new Paragraph({
-                alignment: AlignmentType.LEFT,
-                text: fileName,
-            })],
-          }),
-        },
-        footers: {
-          default: new Footer({
-            children: [
-              new Paragraph({
-                alignment: AlignmentType.CENTER,
-                children: [new TextRun({children: [ PageNumber.CURRENT ]})],
-            })],
-          }),
-        },
-        children: [
-            new Paragraph({
-              text: fileName,
-              style: 'FileName',
-          }),
-            new Table({
-              width: {
-                size: 100,
-                type: WidthType.PERCENTAGE,
-              },
-              rows: [
-                new TableRow({
-                  tableHeader: true,
-                  children: [
-                    new TableCell({
-                      children: [new Paragraph({
-                                  text: "Ref",
-                                  style: 'Strong',
-                    })],
-                      width: { size: 8, type:WidthType.PERCENTAGE },
-                    }),
-                    new TableCell({
-                      children: [new Paragraph({
-                                  text: "Source",
-                                  style: 'Strong',
-                    })],
-                      width: { size: 7, type:WidthType.PERCENTAGE },
-                    }),
-                    new TableCell({
-                      children: [new Paragraph({
-                                  text: "Paragraph",
-                                  style: 'Strong',
-                    })],
-                      width: { size: 40, type:WidthType.PERCENTAGE },
-                    }),
-                    new TableCell({
-                      children: [new Paragraph({
-                                  text: "Comment",
-                                  style: 'Strong',
-                    })],
-                      width: { size: 45, type: WidthType.PERCENTAGE },
-                    }),
-                  ],
-                }),
-                ...paragraphGroup.map(({ paragraph, comments, section, page, numbering, source }) => {
-                  return new TableRow({
-                    children: [
-                      new TableCell({
-                        children: [new Paragraph(numbering || `Sect ${section}, p ${page}`)],
-                      }),
-                      new TableCell({
-                        children: [new Paragraph(source.charAt(0).toUpperCase() + source.slice(1))],
-                      }),
-                      new TableCell({
-                        children: [paragraph,]
-                      }),
-                      new TableCell({
-                        children: comments.map(comment => comment || new Paragraph('')),
-                      }),
-                    ],
-                  });
-                }),
-              ],
-            }),
-          ],
-      };
-    })
-  };
-
-/**
- * Builds styles for the document.
- * @returns An object containing paragraph and character styles.
- */
-export const buildStyles = () => {
-  return {
-    paragraphStyles: [
-      {
-        id: 'Normal',
-        name: 'Normal',
-        basedOn: 'Normal',
-        next: 'Normal',
-        quickFormat: true,
-        run: {
-          size: 24,
-          font: 'Calibri',
-        },
-      },
-      {
-        id: 'FileName',
-        name: 'FileName',
-        basedOn: 'Normal',
-        next: 'Normal',
-        quickFormat: true,
-        run: {
-          bold: true,
-        },
-        paragraph: {
-          spacing: {
-            before: 160,
-            after: 120,
-          },
-        }
-      },
-    ],
-    characterStyles: [
-      {
-        id: 'Deletion',
-        name: 'Deletion',
-        basedOn: 'Normal',
-        run: {
-          color: 'FF0000',
-          strike: true,
-        },
-      },
-      {
-        id: 'Insertion',
-        name: 'Insertion',
-        basedOn: 'Normal',
-        run: {
-          color: '0000FF',
-          underline: {
-            type: UnderlineType.SINGLE,
-          },
-        },
-      },
-      {
-        id: 'MoveFrom',
-        name: 'MoveFrom',
-        basedOn: 'Normal',
-        run: {
-          color: '006400',
-          strike: true,
-        },
-      },
-      {
-        id: 'MoveTo',
-        name: 'MoveTo',
-        basedOn: 'Normal',
-        run: {
-          color: '006400',
-          underline: {
-            type: UnderlineType.DOUBLE,
-          },
-        },
-      }
-    ],
-  }
-}
-
+import JSZip from "jszip";
+import { Criteria, 
+    ExtractedParagraph,
+    IRunContent,
+    Break,
+    HLColor,
+    ULType,
+    ParagraphSource,
+    } from "./types";
+import { Paragraph, 
+    ParagraphChild, 
+    TextRun, 
+    IRunOptions, 
+    NoBreakHyphen, 
+    SoftHyphen, 
+    CarriageReturn, 
+    Tab,
+    Header,
+    Footer,
+    AlignmentType,
+    SectionType,
+    PageNumber,
+    Table,
+    TableCell, 
+    TableRow, 
+    WidthType, 
+    PageOrientation,
+    ISectionOptions, 
+    UnderlineType,
+    } from "docx";
+import { dateToday } from "./utils";
+
+/**
+ * Builds a Paragraph object from a given XML element.
+ * @param paragraphElement - The XML element representing the paragraph.
+ * @returns A Paragraph object.
+ */
+const buildDocumentParagraph = (paragraphElement: Element): Paragraph => {
+  const children = Array.from(paragraphElement.children).flatMap(child => {
+    switch(child.nodeName) {
+      case 'w:r':
+        return buildTextRun(child as Element);
+      case 'w:del':
+        return Array.from(child.getElementsByTagName('w:r')).map(run => buildTextRun(run, "Deletion"));
+      case 'w:ins':
+        return Array.from(child.getElementsByTagName('w:r')).map(run => buildTextRun(run, "Insertion"));
+      case 'w:moveFrom':
+        return Array.from(child.getElementsByTagName('w:r')).map(run => buildTextRun(run, "MoveFrom"));
+      case 'w:moveTo':
+        return Array.from(child.getElementsByTagName('w:r')).map(run => buildTextRun(run, "MoveTo"));
+      default:
+        return null;
+    }
+  }).filter(child => child !== null) as ParagraphChild[];
+
+  return new Paragraph({
+    children,
+  });
+};
+
+/**
+ * Extracts comment IDs from a given paragraph element.
+ * @param paragraph - The XML element representing the paragraph.
+ * @returns An array of comment IDs.
+ */
+const extractCommentIds = (paragraph: Element):string[] => {
+  const commentRefs = paragraph.getElementsByTagName('w:commentReference');
+  return Array.from(commentRefs)
+    .map(ref => ref.getAttribute('w:id') || '')
+    .filter(id => id !== '');
+};
+
+/**
+ * Extracts footnote IDs from a given paragraph element.
+ * @param paragraph - The XML element representing the paragraph.
+ * @returns An array of footnote IDs.
+ */
+const extractFootnoteIds = (paragraph: Element):string[] => {
+  const footnoteRefs = paragraph.getElementsByTagName('w:footnoteReference');
+  return Array.from(footnoteRefs)
+    .map(ref => ref.getAttribute('w:id') || '')
+    .filter(id => id !== '');
+};
+
+/**
+ * Extracts endnote IDs from a given paragraph element.
+ * @param paragraph - The XML element representing the paragraph.
+ * @returns An array of endnote IDs.
+ */
+const extractEndnoteIds = (paragraph: Element):string[] => {
+  const endnoteRefs = paragraph.getElementsByTagName('w:endnoteReference');
+  return Array.from(endnoteRefs)
+    .map(ref => ref.getAttribute('w:id') || '')
+    .filter(id => id !== '');
+};
+
+/**
+ * Builds comments from given comment IDs and XML comments document.
+ * @param ids - An array of comment IDs.
+ * @param xmlComments - The XML document containing comments.
+ * @returns An array of Paragraph objects or null.
+ */
+const buildComments = (ids: string[], xmlComments: globalThis.Document): (Paragraph | null)[] => {
+  const namespaceURI = "http://schemas.openxmlformats.org/wordprocessingml/2006/main";
+  const commentElements = ids.map(id => {
+    const comments = xmlComments.getElementsByTagNameNS(namespaceURI,'comment');
+    return Array.from(comments).find(comment => comment.getAttribute('w:id') === id);
+  });
+
+  return commentElements.flatMap(element => {
+    const paragraphs = element?.getElementsByTagName('w:p');
+    return paragraphs ? Array.from(paragraphs).map(paragraph => buildDocumentParagraph(paragraph)) : [null];
+  })
+};
+
+/**
+ * Builds footnotes from given footnote IDs and XML footnotes document.
+ * @param ids - An array of footnote IDs.
+ * @param xmlFootnotes - The XML document containing footnotes.
+ * @returns An array of Paragraph objects or null.
+ */
+const buildFootnotes = (ids: string[], xmlFootnotes: globalThis.Document): (Paragraph | null)[] => {
+  const namespaceURI = "http://schemas.openxmlformats.org/wordprocessingml/2006/main";
+  const footnoteElements = ids.map(id => {
+    const footnotes = xmlFootnotes.getElementsByTagNameNS(namespaceURI,'footnote');
+    return Array.from(footnotes).find(footnote => footnote.getAttribute('w:id') === id);
+  });
+
+  return footnoteElements.flatMap(element => {
+    const paragraphs = element?.getElementsByTagName('w:p');
+    return paragraphs ? Array.from(paragraphs).map(paragraph => buildDocumentParagraph(paragraph)) : [null];
+  })
+};
+
+/**
+ * Builds endnotes from given endnote IDs and XML endnotes document.
+ * @param ids - An array of endnote IDs.
+ * @param xmlEndnotes - The XML document containing endnotes.
+ * @returns An array of Paragraph objects or null.
+ */
+const buildEndnotes = (ids: string[], xmlEndnotes: globalThis.Document): (Paragraph | null)[] => {
+  const namespaceURI = "http://schemas.openxmlformats.org/wordprocessingml/2006/main";
+  const endnoteElements = ids.map(id => {
+    const endnotes = xmlEndnotes.getElementsByTagNameNS(namespaceURI,'endnote');
+    return Array.from(endnotes).find(endnote => endnote.getAttribute('w:id') === id);
+  });
+
+  return endnoteElements.flatMap(element => {
+    const paragraphs = element?.getElementsByTagName('w:p');
+    return paragraphs ? Array.from(paragraphs).map(paragraph => buildDocumentParagraph(paragraph)) : [null];
+  })
+};
+
+/**
+ * Retrieves the main document from the given zip file.
+ * @param zip - The JSZip object representing the .docx file.
+ * @returns A promise that resolves to the main document.
+ */
+const getMainDocument = async (zip: JSZip): Promise<globalThis.Document> => {
+  const documentXml = await zip.file('word/document.xml')?.async('string');
+  if (!documentXml) {
+    throw new Error('document.xml not found in the .docx file');
+  }
+
+  const docParser = new DOMParser();
+  return docParser.parseFromString(documentXml, 'application/xml');
+}
+
+/**
+ * Retrieves the comments document from the given zip file.
+ * @param zip - The JSZip object representing the .docx file.
+ * @returns A promise that resolves to the comments document or null.
+ */
+const getCommentsDocument = async (zip: JSZip): Promise<globalThis.Document | null> => {
+  const commentsXml = await zip.file('word/comments.xml')?.async('string');
+  if (!commentsXml) {
+    return null;
+  }
+
+  const commentParser = new DOMParser();
+  return commentParser.parseFromString(commentsXml, 'application/xml');
+}
+
+/**
+ * Retrieves the footnotes document from the given zip file.
+ * @param zip - The JSZip object representing the .docx file.
+ * @returns A promise that resolves to the footnotes document or null.
+ */
+const getFootnotesDocument = async (zip: JSZip): Promise<globalThis.Document | null> => {
+  const footnotesXml = await zip.file('word/footnotes.xml')?.async('string');
+  if (!footnotesXml) {
+    return null;
+  }
+
+  const footnotesParser = new DOMParser();
+  return footnotesParser.parseFromString(footnotesXml, 'application/xml');
+}
+
+/**
+ * Retrieves the endnotes document from the given zip file.
+ * @param zip - The JSZip object representing the .docx file.
+ * @returns A promise that resolves to the endnotes document or null.
+ */
+const getEndnotesDocument = async (zip: JSZip): Promise<globalThis.Document | null> => { 
+  const endnotesXml = await zip.file('word/endnotes.xml')?.async('string');
+  if (!endnotesXml) {
+    return null;
+  }
+
+  const endnotesParser = new DOMParser();
+  return endnotesParser.parseFromString(endnotesXml, 'application/xml');
+}
+
+/**
+ * Retrieves header documents from the given zip file.
+ * @param zip - The JSZip object representing the .docx file.
+ * @returns A promise that resolves to an array of header documents.
+ */
+const getHeaderDocuments = async (zip: JSZip): Promise<globalThis.Document[]> => {
+  const headerDocs: globalThis.Document[] = [];
+  const parser = new DOMParser();
+  
+  // Check for headers (header1.xml, header2.xml, etc.)
+  let headerIndex = 1;
+  while (true) {
+    const headerXml = await zip.file(`word/header${headerIndex}.xml`)?.async('string');
+    if (!headerXml) break;
+    
+    const headerDoc = parser.parseFromString(headerXml, 'application/xml');
+    headerDocs.push(headerDoc);
+    headerIndex++;
+  }
+  
+  return headerDocs;
+}
+
+/**
+ * Retrieves footer documents from the given zip file.
+ * @returns A promise that resolves to an array of footer documents.
+ */
+const getFooterDocuments = async (zip: JSZip): Promise<globalThis.Document[]> => {
+  const footerDocs: globalThis.Document[] = [];
+  const parser = new DOMParser();
+  
+  // Check for footers (footer1.xml, footer2.xml, etc.)
+  let footerIndex = 1;
+  while (true) {
+    const footerXml = await zip.file(`word/footer${footerIndex}.xml`)?.async('string');
+    if (!footerXml) break;
+    
+    const footerDoc = parser.parseFromString(footerXml, 'application/xml');
+    footerDocs.push(footerDoc);
+    footerIndex++;
+  }
+  
+  return footerDocs;
+}
+
+/**
+ * Retrieves the numbering document from the given zip file.
+ * @param zip - The JSZip object representing the .docx file.
+ * @returns A promise that resolves to the numbering document or null.
+ */
+
+const getNumberingDocument = async (zip: JSZip): Promise<globalThis.Document | null> => {
+  const numberingXml = await zip.file('word/numbering.xml')?.async('string');
+  if (!numberingXml) {
+    return null;
+  }
+
+  const numberingParser = new DOMParser();
+  return numberingParser.parseFromString(numberingXml, 'application/xml');
+}
+
+/**
+ * Converts a number to a lowercase letter representation.
+ * @param num - The number to convert.
+ * @returns The lowercase letter representation of the number.
+ */
+const toLowerLetter = (num: number): string => {
+  let letter = '';
+  while (num > 0) {
+    const remainder = (num - 1) % 26;
+    letter = String.fromCharCode(97 + remainder) + letter;
+    num = Math.floor((num - 1) / 26);
+  }
+  return letter;
+};
+
+/**
+ * Converts a number to a lowercase Roman numeral representation.
+ * @param num - The number to convert.
+ * @returns The lowercase Roman numeral representation of the number.
+ */
+const toLowerRoman = (num: number): string => {
+  const romanNumerals = ['i', 'iv', 'v', 'ix', 'x', 'xl', 'l', 'xc', 'c', 'cd', 'd', 'cm', 'm'];
+  const values = [1, 4, 5, 9, 10, 40, 50, 90, 100, 400, 500, 900, 1000];
+  let result = '';
+  for (let i = values.length - 1; i >= 0; i--) {
+    while (num >= values[i]) {
+      result += romanNumerals[i];
+      num -= values[i];
+    }
+  }
+  return result;
+};
+
+/**
+ * Formats a number according to the specified format.
+ * @param num - The number to format.
+ * @param format - The format to apply.
+ * @returns The formatted number as a string.
+ */
+const formatNumber = (num: number, format: string): string => {
+  switch (format) {
+    case 'decimal':
+      return num.toString();
+    case 'lowerLetter':
+      return toLowerLetter(num);
+    case 'lowerRoman':
+      return toLowerRoman(num);
+    default:
+      return num.toString();
+  }
+};
+
+/**
+ * Builds maps for numbering from the numbering document.
+ * @param numberingDoc - The XML document containing numbering information.
+ * @returns An object containing maps for numId to abstractNumId and abstractNumId to format.
+ */
+const buildNumberingMaps = (numberingDoc: globalThis.Document) => {
+  const numIdToAbstractNumId = new Map<string, string>();
+  const abstractNumIdToFormat = new Map<string, { numFmt: string, lvlText: string }[]>();
+
+  const numElements = numberingDoc.getElementsByTagName('w:num');
+  for (const numElement of Array.from(numElements)) {
+    const numId = numElement.getAttribute('w:numId');
+    const abstractNumId = numElement.getElementsByTagName('w:abstractNumId')[0]?.getAttribute('w:val');
+    if (numId && abstractNumId) {
+      numIdToAbstractNumId.set(numId, abstractNumId);
+    }
+  }
+
+  const abstractNumElements = numberingDoc.getElementsByTagName('w:abstractNum');
+  for (const abstractNumElement of Array.from(abstractNumElements)) {
+    const abstractNumId = abstractNumElement.getAttribute('w:abstractNumId');
+    const lvlElements = abstractNumElement.getElementsByTagName('w:lvl');
+    const formats = Array.from(lvlElements).map(lvlElement => {
+      const numFmt = lvlElement.getElementsByTagName('w:numFmt')[0]?.getAttribute('w:val') || '';
+      const lvlText = lvlElement.getElementsByTagName('w:lvlText')[0]?.getAttribute('w:val') || '';
+      return { numFmt, lvlText };
+    });
+    if (abstractNumId) {
+      abstractNumIdToFormat.set(abstractNumId, formats);
+    }
+  }
+
+  return { numIdToAbstractNumId, abstractNumIdToFormat };
+};
+
+/**
+ * Initializes counters for numbering levels.
+ * @param maxLevels - The maximum number of levels.
+ * @returns An array of counters initialized to 0.
+ */
+const initializeCounters = (maxLevels: number) => {
+  return new Array(maxLevels).fill(0);
+};
+
+/**
+ * Updates counters for numbering levels.
+ * @param counters - The current counters.
+ * @param ilvl - The current level.
+ * @returns The updated counters.
+ */
+const updateCounters = (counters: number[], ilvl: number) => {
+  counters[ilvl]++;
+  for (let i = ilvl + 1; i < counters.length; i++) {
+    counters[i] = 0;
+  }
+  return counters;
+};
+
+/**
+ * Tracks numbering for a given paragraph element.
+ * @param paragraphElement - The XML element representing the paragraph.
+ * @param numIdToAbstractNumId - Map of numId to abstractNumId.
+ * @param abstractNumIdToFormat - Map of abstractNumId to format.
+ * @param counters - The current counters.
+ * @returns The numbering as a string or null.
+ */
+const trackNumbering = (paragraphElement: Element, numIdToAbstractNumId: Map<string, string>, abstractNumIdToFormat: Map<string, { numFmt: string, lvlText: string }[]>, counters: number[]) => {
+  const numPrElement = paragraphElement.getElementsByTagName('w:numPr')[0];
+  if (!numPrElement) return null;
+
+  const numId = numPrElement.getElementsByTagName('w:numId')[0]?.getAttribute('w:val');
+  const ilvl = numPrElement.getElementsByTagName('w:ilvl')[0]?.getAttribute('w:val');
+  if (!numId || !ilvl) return null;
+
+  const abstractNumId = numIdToAbstractNumId.get(numId);
+  if (!abstractNumId) return null;
+
+  const formats = abstractNumIdToFormat.get(abstractNumId);
+  if (!formats) return null;
+
+  // const format = formats[parseInt(ilvl, 10)];
+  counters = updateCounters(counters, parseInt(ilvl, 10));
+  const numbering = counters.slice(0, parseInt(ilvl, 10) + 1)
+      .map((num, index) => {
+          const fmt = formats[index]?.numFmt || 'decimal';
+          return formatNumber(num, fmt);
+       })
+    .join('.');
+  return numbering;
+};
+
+/**
+ * Determines if a paragraph is interesting based on the given criteria.
+ * @param paragraph - The XML element representing the paragraph.
+ * @param criteria - The criteria to check against.
+ * @returns True if the paragraph is interesting, false otherwise.
+ */
+const paragraphIsInteresting = (paragraph: Element, criteria: Criteria): boolean => {
+    const redline = paragraph.getElementsByTagName('w:del').length > 0 || paragraph.getElementsByTagName('w:ins').length > 0 || paragraph.getElementsByTagName('w:moveFrom').length > 0 || paragraph.getElementsByTagName('w:moveTo').length > 0;
+    const comments = paragraph.getElementsByTagName('w:commentRangeStart').length > 0;
+    const footnotes = paragraph.getElementsByTagName('w:footnoteReference').length > 0;
+    const endnotes = paragraph.getElementsByTagName('w:endnoteReference').length > 0;
+    const highlight = paragraph.getElementsByTagName('w:highlight').length > 0;
+    
+    const textRuns = Array.from(paragraph.getElementsByTagName('w:r')).map(run => {
+      const textElement = run.getElementsByTagName('w:t')[0];
+      return textElement ? textElement.textContent || '' : '';});
+    const squareBrackets = textRuns.some(text =>
+      text.includes('[') || text.includes(']'));
+  
+    return ((criteria.redline && redline) ||
+            (criteria.comments && comments) ||
+            (criteria.footnotes && footnotes) ||
+            (criteria.endnotes && endnotes) ||
+            (criteria.highlight && highlight) ||
+            (criteria.squareBrackets && squareBrackets));
+    };
+
+/**
+ * Builds run properties from a given run properties element.
+ * @param runPropsElement - The XML element representing the run properties.
+ * @param style - The style to apply.
+ * @returns An object containing the run properties.
+ */
+const buildRunProps = (runPropsElement: Element, style: string = ''): IRunOptions => {
+  if (!runPropsElement) {
+    return {};
+  };
+  const bold = runPropsElement.getElementsByTagName('w:b').length > 0;
+  const italics = runPropsElement.getElementsByTagName('w:i').length > 0;
+  const allCaps = runPropsElement.getElementsByTagName('w:caps').length > 0;
+  const smallCaps = runPropsElement.getElementsByTagName('w:smallcaps').length > 0;
+  const strike = runPropsElement.getElementsByTagName('w:strike').length > 0;
+  const doubleStrike = runPropsElement.getElementsByTagName('w:dstrike').length > 0;
+  const highlightElement = runPropsElement.getElementsByTagName('w:highlight')
+  const highlight: HLColor | false = highlightElement.length > 0 && highlightElement[0].getAttribute('w:val') as HLColor;
+  const underlineElement = runPropsElement.getElementsByTagName('w:u');
+  const underlineType = underlineElement.length > 0 ? underlineElement[0].getAttribute('w:val') : undefined;
+  const underline: { type?: ULType } | undefined = underlineType ? { type: underlineType as ULType } : undefined;
+  const verticalAlignment = runPropsElement.getElementsByTagName('w:vertAlign');
+  const superScript = verticalAlignment.length > 0 && verticalAlignment[0].getAttribute('w:val') === 'superscript';
+  const subScript = verticalAlignment.length > 0 && verticalAlignment[0].getAttribute('w:val') === 'subscript';
+
+  return {
+    bold: bold || undefined,
+    italics: italics || undefined,
+    allCaps: allCaps || undefined,
+    smallCaps: smallCaps || undefined,
+    strike: strike || undefined,
+    doubleStrike: doubleStrike || undefined,
+    highlight: highlight || undefined,
+    underline: underline || undefined,
+    superScript: superScript || undefined,
+    subScript: subScript || undefined,
+    style: style === '' ? undefined : style,
+  };
+}
+
+/**
+ * Builds a TextRun object from a given run element.
+ * @param runElement - The XML element representing the run.
+ * @param style - The style to apply.
+ * @returns A TextRun object.
+ */
+const buildTextRun = (runElement: Element, style: string = ''): TextRun => {
+  const runProps = buildRunProps(runElement.getElementsByTagName('w:rPr')[0], style);
+  
+  const children: (string | IRunContent)[] = Array.from(runElement.childNodes).map(child => {
+    switch(child.nodeName) {
+      case 'w:t':
+      case 'w:delText':
+        return child.textContent || '';
+      case 'w:noBreakHyphen':
+        return new NoBreakHyphen();
+      case 'w:softHyphen':
+        return new SoftHyphen();
+      case 'w:cr':
+        return new CarriageReturn();
+      case 'w:br':
+        return new Break();
+      case 'w:tab':
+        return new Tab();
+      default:
+        return null;
+    }
+  }).filter(child => child !== null) as (string | IRunContent)[];
+
+  return new TextRun({
+                children,
+                ...runProps
+  })
+};
+
+/**
+ * Processes paragraphs from a document (header or footer) and extracts interesting ones.
+ * @param document - The XML document to process.
+ * @param criteria - The criteria to filter paragraphs.
+ * @param commentsXml - The comments document.
+ * @param source - The source type ('header' or 'footer').
+ * @param sectionNumber - The section number these paragraphs belong to.
+ * @returns An array of extracted paragraphs.
+ */
+const processDocumentParagraphs = (
+  document: globalThis.Document,
+  criteria: Criteria,
+  commentsXml: globalThis.Document | null,
+  source: ParagraphSource,
+  sectionNumber: number
+): ExtractedParagraph[] => {
+  const paragraphs = Array.from(document.getElementsByTagName('w:p'));
+  const extractedParagraphs: ExtractedParagraph[] = [];
+
+  for (const paragraphElement of paragraphs) {
+    if (paragraphIsInteresting(paragraphElement, criteria)) {
+      const commentIds = extractCommentIds(paragraphElement);
+      const comments = commentsXml ? buildComments(commentIds, commentsXml) : [];
+      const documentParagraph = buildDocumentParagraph(paragraphElement);
+
+      extractedParagraphs.push({
+        paragraph: documentParagraph,
+        comments,
+        section: sectionNumber,
+        source,
+      });
+    }
+  }
+
+  return extractedParagraphs;
+};
+
+/**
+ * Extracts paragraphs from a given file based on the specified criteria.
+ * @param file - The file to extract paragraphs from.
+ * @param criteria - The criteria to filter paragraphs.
+ * @returns A promise that resolves to an array of extracted paragraphs.
+ */
+export const extractParagraphs = async (file: File, criteria: Criteria): Promise<ExtractedParagraph[]> => {
+  const arrayBuffer = await file.arrayBuffer();
+  const zip = await JSZip.loadAsync(arrayBuffer);
+  const documentXml = await getMainDocument(zip);
+  const commentsXml = await getCommentsDocument(zip);
+  const headerDocs = await getHeaderDocuments(zip);
+  const footerDocs = await getFooterDocuments(zip);
+  const footnotesXml = await getFootnotesDocument(zip);
+  const endnotesXml = await getEndnotesDocument(zip);
+  const numberingXml = await getNumberingDocument(zip);
+
+  const allParagaphs = Array.from(documentXml.getElementsByTagName('w:p'));
+
+  const { numIdToAbstractNumId, abstractNumIdToFormat } = numberingXml ? buildNumberingMaps(numberingXml) : { numIdToAbstractNumId: new Map<string, string>(), abstractNumIdToFormat: new Map<string, { numFmt: string, lvlText: string }[]>() };
+
+  let currentSection = 1;
+  let currentPage = 1;
+  const counters = initializeCounters(9);
+  let previousNumberingInfo: string | null = null;
+
+  const interestingParagraphs: ExtractedParagraph[] = [];
+
+  // Process main document paragraphs
+
+  for (const paragraphElement of allParagaphs) {
+    if (paragraphElement.getElementsByTagName('w:sectPr').length > 0) {
+      currentSection++;
+      currentPage = 1;
+      previousNumberingInfo = null;
+    } else if (paragraphElement.getElementsByTagName('w:lastRenderedPageBreak').length > 0) {
+      currentPage++;
+    }
+
+    let numberingInfo = numberingXml ? trackNumbering(paragraphElement, numIdToAbstractNumId, abstractNumIdToFormat, counters) : undefined;
+
+    if (!numberingInfo && previousNumberingInfo) {
+      numberingInfo = previousNumberingInfo;
+    }
+
+    if (paragraphIsInteresting(paragraphElement, criteria)) {
+      const commentIds = extractCommentIds(paragraphElement);
+      const footnoteIds = extractFootnoteIds(paragraphElement);
+      const endnoteIds = extractEndnoteIds(paragraphElement);
+      
+      let allComments: (Paragraph | null)[] = [];
+      
+      // Add comments
+      if (commentsXml && commentIds.length > 0) {
+        allComments = [...allComments, ...buildComments(commentIds, commentsXml)];
+      }
+      
+      // Add footnotes
+      if (footnotesXml && footnoteIds.length > 0) {
+        allComments = [...allComments, ...buildFootnotes(footnoteIds, footnotesXml)];
+      }
+      
+      // Add endnotes
+      if (endnotesXml && endnoteIds.length > 0) {
+        allComments = [...allComments, ...buildEndnotes(endnoteIds, endnotesXml)];
+      }
+      
+      const documentParagraph = buildDocumentParagraph(paragraphElement);
+
+      interestingParagraphs.push({
+        paragraph: documentParagraph,
+        comments,
+        section: numberingInfo ? undefined : currentSection,
+        page: numberingInfo ? undefined : currentPage,
+        numbering: numberingInfo ? numberingInfo : undefined,
+        source: 'document',
+      });
+    }
+
+    if (numberingInfo) {
+      previousNumberingInfo = numberingInfo;
+    }
+  }
+
+  // Process header paragraphs for each section
+  // Reset section counter for headers/footers processing
+  let sectionForHeaders = 1;
+  for (const paragraphElement of allParagaphs) {
+    if (paragraphElement.getElementsByTagName('w:sectPr').length > 0) {
+      // Process headers and footers for this section
+      for (const headerDoc of headerDocs) {
+        const headerParagraphs = processDocumentParagraphs(headerDoc, criteria, commentsXml, 'header', sectionForHeaders);
+        interestingParagraphs.push(...headerParagraphs);
+      }
+      
+      for (const footerDoc of footerDocs) {
+        const footerParagraphs = processDocumentParagraphs(footerDoc, criteria, commentsXml, 'footer', sectionForHeaders);
+        interestingParagraphs.push(...footerParagraphs);
+      }
+      
+      sectionForHeaders++;
+    }
+  }
+
+  // Process headers/footers for the final section if no section breaks were found
+  if (sectionForHeaders === 1) {
+    for (const headerDoc of headerDocs) {
+      const headerParagraphs = processDocumentParagraphs(headerDoc, criteria, commentsXml, 'header', 1);
+      interestingParagraphs.push(...headerParagraphs);
+    }
+    
+    for (const footerDoc of footerDocs) {
+      const footerParagraphs = processDocumentParagraphs(footerDoc, criteria, commentsXml, 'footer', 1);
+      interestingParagraphs.push(...footerParagraphs);
+    }
+  }
+
+  return interestingParagraphs;
+};
+
+/**
+ * Builds sections for the document from the extracted paragraphs.
+ * @param extractedParagraphs - An array of arrays of extracted paragraphs.
+ * @param names - An array of file names.
+ * @returns An array of section options.
+ */
+export const buildSections = (extractedParagraphs: ExtractedParagraph[][], names: string[]): ISectionOptions[] => {
+  return extractedParagraphs.map((paragraphGroup, index) => {
+    const fileName = names[index];
+    if (!fileName) {
+      throw new Error(`File name at index ${index} is undefined.`);
+    }
+    return {
+        properties: {
+          type: SectionType.CONTINUOUS,
+          page: {
+            size: {
+              orientation: PageOrientation.LANDSCAPE,
+            },
+          },
+          titlePage: true,
+        },
+        headers: {
+          first: new Header({
+            children: [
+              new Paragraph({
+                alignment: AlignmentType.RIGHT,
+                text: dateToday(),
+            })],
+          }),
+          default: new Header({
+            children: [
+              new Paragraph({
+                alignment: AlignmentType.LEFT,
+                text: fileName,
+            })],
+          }),
+        },
+        footers: {
+          default: new Footer({
+            children: [
+              new Paragraph({
+                alignment: AlignmentType.CENTER,
+                children: [new TextRun({children: [ PageNumber.CURRENT ]})],
+            })],
+          }),
+        },
+        children: [
+            new Paragraph({
+              text: fileName,
+              style: 'FileName',
+          }),
+            new Table({
+              width: {
+                size: 100,
+                type: WidthType.PERCENTAGE,
+              },
+              rows: [
+                new TableRow({
+                  tableHeader: true,
+                  children: [
+                    new TableCell({
+                      children: [new Paragraph({
+                                  text: "Ref",
+                                  style: 'Strong',
+                    })],
+                      width: { size: 8, type:WidthType.PERCENTAGE },
+                    }),
+                    new TableCell({
+                      children: [new Paragraph({
+                                  text: "Source",
+                                  style: 'Strong',
+                    })],
+                      width: { size: 7, type:WidthType.PERCENTAGE },
+                    }),
+                    new TableCell({
+                      children: [new Paragraph({
+                                  text: "Paragraph",
+                                  style: 'Strong',
+                    })],
+                      width: { size: 40, type:WidthType.PERCENTAGE },
+                    }),
+                    new TableCell({
+                      children: [new Paragraph({
+                                  text: "Comment",
+                                  style: 'Strong',
+                    })],
+                      width: { size: 45, type: WidthType.PERCENTAGE },
+                    }),
+                  ],
+                }),
+                ...paragraphGroup.map(({ paragraph, comments, section, page, numbering, source }) => {
+                  return new TableRow({
+                    children: [
+                      new TableCell({
+                        children: [new Paragraph(numbering || `Sect ${section}, p ${page}`)],
+                      }),
+                      new TableCell({
+                        children: [new Paragraph(source.charAt(0).toUpperCase() + source.slice(1))],
+                      }),
+                      new TableCell({
+                        children: [paragraph,]
+                      }),
+                      new TableCell({
+                        children: comments.map(comment => comment || new Paragraph('')),
+                      }),
+                    ],
+                  });
+                }),
+              ],
+            }),
+          ],
+      };
+    })
+  };
+
+/**
+ * Builds styles for the document.
+ * @returns An object containing paragraph and character styles.
+ */
+export const buildStyles = () => {
+  return {
+    paragraphStyles: [
+      {
+        id: 'Normal',
+        name: 'Normal',
+        basedOn: 'Normal',
+        next: 'Normal',
+        quickFormat: true,
+        run: {
+          size: 24,
+          font: 'Calibri',
+        },
+      },
+      {
+        id: 'FileName',
+        name: 'FileName',
+        basedOn: 'Normal',
+        next: 'Normal',
+        quickFormat: true,
+        run: {
+          bold: true,
+        },
+        paragraph: {
+          spacing: {
+            before: 160,
+            after: 120,
+          },
+        }
+      },
+    ],
+    characterStyles: [
+      {
+        id: 'Deletion',
+        name: 'Deletion',
+        basedOn: 'Normal',
+        run: {
+          color: 'FF0000',
+          strike: true,
+        },
+      },
+      {
+        id: 'Insertion',
+        name: 'Insertion',
+        basedOn: 'Normal',
+        run: {
+          color: '0000FF',
+          underline: {
+            type: UnderlineType.SINGLE,
+          },
+        },
+      },
+      {
+        id: 'MoveFrom',
+        name: 'MoveFrom',
+        basedOn: 'Normal',
+        run: {
+          color: '006400',
+          strike: true,
+        },
+      },
+      {
+        id: 'MoveTo',
+        name: 'MoveTo',
+        basedOn: 'Normal',
+        run: {
+          color: '006400',
+          underline: {
+            type: UnderlineType.DOUBLE,
+          },
+        },
+      }
+    ],
+  }
+}
+